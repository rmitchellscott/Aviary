package auth

import (
	"context"
	"crypto/rand"
	"encoding/base64"
	"fmt"
	"net/http"
	"net/url"
	"strings"
	"time"

	"github.com/coreos/go-oidc/v3/oidc"
	"github.com/gin-gonic/gin"
	"github.com/golang-jwt/jwt/v5"
	"github.com/rmitchellscott/aviary/internal/config"
	"github.com/rmitchellscott/aviary/internal/database"
	"golang.org/x/oauth2"
)

var (
	oidcProvider *oidc.Provider
	oauth2Config *oauth2.Config
	oidcVerifier *oidc.IDTokenVerifier
	oidcEnabled  bool
)

type OIDCConfig struct {
	Issuer       string
	ClientID     string
	ClientSecret string
	RedirectURL  string
	Scopes       []string
}

// InitOIDC initializes OIDC configuration from environment variables
func InitOIDC() error {
	issuer := config.Get("OIDC_ISSUER", "")
	clientID := config.Get("OIDC_CLIENT_ID", "")
	clientSecret := config.Get("OIDC_CLIENT_SECRET", "")
	redirectURL := config.Get("OIDC_REDIRECT_URL", "")

	if issuer == "" || clientID == "" || clientSecret == "" {
		oidcEnabled = false
		return nil // OIDC not configured, which is fine
	}

	if redirectURL == "" {
		redirectURL = "/api/auth/oidc/callback"
	}

	// Parse scopes from environment
	scopesEnv := config.Get("OIDC_SCOPES", "")
	scopes := []string{"openid", "profile", "email"}
	if scopesEnv != "" {
		scopes = strings.Split(scopesEnv, ",")
		for i, scope := range scopes {
			scopes[i] = strings.TrimSpace(scope)
		}
	}

	ctx := context.Background()

	// Retry logic for OIDC provider initialization
	var provider *oidc.Provider
	var err error
	maxRetries := 30
	retryDelay := 2 * time.Second

	for i := 0; i < maxRetries; i++ {
		provider, err = oidc.NewProvider(ctx, issuer)
		if err == nil {
			break
		}

		if i == 0 {
			fmt.Printf("OIDC provider not ready, retrying in %v (attempt %d/%d)...\n", retryDelay, i+1, maxRetries)
		} else if i%5 == 0 {
			fmt.Printf("Still waiting for OIDC provider (attempt %d/%d)...\n", i+1, maxRetries)
		}

		time.Sleep(retryDelay)
	}

	if err != nil {
		return fmt.Errorf("failed to create OIDC provider after %d attempts: %w", maxRetries, err)
	}

	oauth2Config = &oauth2.Config{
		ClientID:     clientID,
		ClientSecret: clientSecret,
		RedirectURL:  redirectURL,
		Endpoint:     provider.Endpoint(),
		Scopes:       scopes,
	}

	oidcConfig := &oidc.Config{
		ClientID: clientID,
	}
	oidcVerifier = provider.Verifier(oidcConfig)
	oidcProvider = provider
	oidcEnabled = true

	return nil
}

// IsOIDCEnabled returns true if OIDC is configured and enabled
func IsOIDCEnabled() bool {
	return oidcEnabled
}

// OIDCAuthHandler initiates OIDC authentication flow
func OIDCAuthHandler(c *gin.Context) {
	if !oidcEnabled {
		c.JSON(http.StatusNotImplemented, gin.H{"error": "OIDC not configured"})
		return
	}

	// Generate state parameter for CSRF protection
	state, err := generateState()
	if err != nil {
		c.JSON(http.StatusInternalServerError, gin.H{"error": "Failed to generate state"})
		return
	}

	// Store state in session cookie (secure, httponly)
	secure := !allowInsecure()
	// Use Lax mode for OAuth flow compatibility
	c.SetSameSite(http.SameSiteLaxMode)
	c.SetCookie("oidc_state", state, 600, "/", "", secure, true) // 10 minute expiry

	// Generate nonce for additional security
	nonce, err := generateNonce()
	if err != nil {
		c.JSON(http.StatusInternalServerError, gin.H{"error": "Failed to generate nonce"})
		return
	}

	// Store nonce in session cookie
	c.SetCookie("oidc_nonce", nonce, 600, "/", "", secure, true)

	// Build auth URL with state and nonce
	authURL := oauth2Config.AuthCodeURL(state,
		oauth2.SetAuthURLParam("nonce", nonce),
		oauth2.SetAuthURLParam("prompt", "select_account"),
	)

	c.Redirect(http.StatusFound, authURL)
}

// OIDCCallbackHandler handles the OIDC callback
func OIDCCallbackHandler(c *gin.Context) {
	if !oidcEnabled {
		c.JSON(http.StatusNotImplemented, gin.H{"error": "OIDC not configured"})
		return
	}

	// Debug: Log all query parameters and cookies
	fmt.Printf("OIDC Callback - Query params: %v\n", c.Request.URL.Query())
	fmt.Printf("OIDC Callback - All cookies: %v\n", c.Request.Cookies())

	// Verify state parameter
	state := c.Query("state")
	storedState, err := c.Cookie("oidc_state")
	fmt.Printf("OIDC Callback - State from query: %s, State from cookie: %s, Cookie error: %v\n", state, storedState, err)

	if err != nil || state != storedState {
		// More detailed error for debugging
		if err != nil {
			c.JSON(http.StatusBadRequest, gin.H{
				"error":   "Invalid state parameter",
				"details": fmt.Sprintf("Cookie error: %v", err),
				"debug":   "State cookie not found or unreadable",
			})
		} else {
			c.JSON(http.StatusBadRequest, gin.H{
				"error":   "Invalid state parameter",
				"details": fmt.Sprintf("Expected: %s, Got: %s", storedState, state),
				"debug":   "State mismatch - possible CSRF attack or cookie issue",
			})
		}
		return
	}

	// Get nonce from cookie
	nonce, err := c.Cookie("oidc_nonce")
	if err != nil {
		c.JSON(http.StatusBadRequest, gin.H{"error": "Missing nonce"})
		return
	}

	// Clear state and nonce cookies
	secure := !allowInsecure()
	c.SetSameSite(http.SameSiteLaxMode)
	c.SetCookie("oidc_state", "", -1, "/", "", secure, true)
	c.SetCookie("oidc_nonce", "", -1, "/", "", secure, true)

	// Handle error from provider
	if errMsg := c.Query("error"); errMsg != "" {
		c.JSON(http.StatusBadRequest, gin.H{
			"error":   "OIDC authentication failed",
			"details": errMsg,
		})
		return
	}

	// Exchange code for token
	code := c.Query("code")
	if code == "" {
		c.JSON(http.StatusBadRequest, gin.H{"error": "Missing authorization code"})
		return
	}

	ctx := context.Background()
	oauth2Token, err := oauth2Config.Exchange(ctx, code)
	if err != nil {
		c.JSON(http.StatusInternalServerError, gin.H{"error": "Failed to exchange code for token"})
		return
	}

	// Extract ID token
	rawIDToken, ok := oauth2Token.Extra("id_token").(string)
	if !ok {
		c.JSON(http.StatusInternalServerError, gin.H{"error": "No ID token received"})
		return
	}

	// Verify ID token
	idToken, err := oidcVerifier.Verify(ctx, rawIDToken)
	if err != nil {
		c.JSON(http.StatusInternalServerError, gin.H{"error": "Failed to verify ID token"})
		return
	}

	// Verify nonce
	if idToken.Nonce != nonce {
		c.JSON(http.StatusBadRequest, gin.H{"error": "Invalid nonce"})
		return
	}

	// Extract claims
	var claims struct {
		Email             string   `json:"email"`
		Name              string   `json:"name"`
		PreferredUsername string   `json:"preferred_username"`
		Subject           string   `json:"sub"`
		EmailVerified     bool     `json:"email_verified"`
		Groups            []string `json:"groups"`
	}

	if err := idToken.Claims(&claims); err != nil {
		c.JSON(http.StatusInternalServerError, gin.H{"error": "Failed to extract claims"})
		return
	}


	// Determine username - prefer preferred_username, fallback to email, then subject
	username := claims.PreferredUsername
	if username == "" {
		username = claims.Email
	}
	if username == "" {
		username = claims.Subject
	}

	if username == "" {
		c.JSON(http.StatusBadRequest, gin.H{"error": "No suitable username claim found"})
		return
	}

	// Handle user authentication based on mode
<<<<<<< HEAD
	if database.IsMultiUserMode() {
		if err := handleOIDCMultiUserAuth(c, username, claims.Email, claims.Name, claims.Subject, claims.Groups, rawIDToken); err != nil {
			if err.Error() == "account disabled" {
				c.JSON(http.StatusUnauthorized, gin.H{"error": "backend.auth.account_disabled"})
			} else {
				c.JSON(http.StatusInternalServerError, gin.H{"error": err.Error()})
			}
			return
		}
	} else {
		if err := handleOIDCSingleUserAuth(c, username, rawIDToken); err != nil {
=======
        if database.IsMultiUserMode() {
                if err := handleOIDCMultiUserAuth(c, username, claims.Email, claims.Name, claims.Subject, claims.Groups); err != nil {
                        if err.Error() == "account disabled" {
                                c.JSON(http.StatusUnauthorized, gin.H{"error": "backend.auth.account_disabled"})
                        } else {
                                c.JSON(http.StatusInternalServerError, gin.H{"error": err.Error()})
                        }
                        return
                }
        } else {
		if err := handleOIDCSingleUserAuth(c, username); err != nil {
>>>>>>> fd8ac4a3
			c.JSON(http.StatusInternalServerError, gin.H{"error": err.Error()})
			return
		}
	}
}

// handleOIDCMultiUserAuth handles OIDC authentication in multi-user mode
<<<<<<< HEAD
func handleOIDCMultiUserAuth(c *gin.Context, username, email, name, subject string, groups []string, rawIDToken string) error {
=======
func handleOIDCMultiUserAuth(c *gin.Context, username, email, name, subject string, groups []string) error {
>>>>>>> fd8ac4a3
	var user *database.User
	var err error

	user, err = database.GetUserByOIDCSubject(subject)
	if err != nil {
		user, err = database.GetUserByUsernameWithoutOIDC(username)
		if err != nil {
			user, err = database.GetUserByEmailWithoutOIDC(email)
			if err != nil {
				fmt.Printf("OIDC: No existing user found, creating new user\n")
				autoCreateUsers := config.Get("OIDC_AUTO_CREATE_USERS", "")
				if autoCreateUsers != "true" && autoCreateUsers != "1" {
					return fmt.Errorf("user not found and auto-creation disabled")
				}

				// Check if this would be the first user (for admin privileges)
				var userCount int64
				if err := database.DB.Model(&database.User{}).Count(&userCount).Error; err != nil {
					return fmt.Errorf("failed to check user count: %w", err)
				}
				firstUser := userCount == 0

<<<<<<< HEAD
				// Auto-create user using the existing CreateUser method
				userService := database.NewUserService(database.DB)
				user, err = userService.CreateUser(username, email, "", firstUser) // Empty password for OIDC users
				if err != nil {
					return fmt.Errorf("failed to create user: %w", err)
				}

				// If this is the first user, migrate single-user data asynchronously
				if firstUser {
					go func() {
						if err := database.MigrateSingleUserData(user.ID); err != nil {
							fmt.Printf("Warning: failed to migrate single-user data: %v\n", err)
						}
					}()
				}
=======
			// Determine admin status based on OIDC groups or first user
			isAdmin := shouldBeAdminFromGroups(groups, firstUser)

			// Check if this would be the first admin user
			var adminCount int64
			if err := database.DB.Model(&database.User{}).Where("is_admin = ?", true).Count(&adminCount).Error; err != nil {
				return fmt.Errorf("failed to check admin count: %w", err)
			}
			firstAdminUser := adminCount == 0

			// Auto-create user using the existing CreateUser method
			userService := database.NewUserService(database.DB)
			user, err = userService.CreateUser(username, email, "", isAdmin) // Empty password for OIDC users
			if err != nil {
				return fmt.Errorf("failed to create user: %w", err)
			}

			// If this is the first admin user, migrate single-user data asynchronously
			if firstAdminUser && isAdmin {
				fmt.Printf("First admin user created, migrating single-user data to user ID: %s\n", user.ID)
				go func() {
					if err := database.MigrateSingleUserData(user.ID); err != nil {
						fmt.Printf("Warning: failed to migrate single-user data: %v\n", err)
					}
				}()
			}
>>>>>>> fd8ac4a3
			} else {
				fmt.Printf("OIDC: Linked user %s via email\n", user.Username)
				if err := database.DB.Model(user).Update("oidc_subject", subject).Error; err != nil {
					return fmt.Errorf("failed to link existing user to OIDC subject: %w", err)
				}
			}
		} else {
			fmt.Printf("OIDC: Linked user %s via username\n", user.Username)
			if err := database.DB.Model(user).Update("oidc_subject", subject).Error; err != nil {
				return fmt.Errorf("failed to link existing user to OIDC subject: %w", err)
			}
		}
	}

	// Update profile information from OIDC claims
	updates := make(map[string]interface{})
	if user.OidcSubject == nil || *user.OidcSubject != subject {
		updates["oidc_subject"] = subject
	}

	if email != "" && user.Email == "" {
		updates["email"] = email
	}

	// Update admin status based on group membership
	currentAdminStatus := shouldBeAdminFromGroups(groups, false)
	if user.IsAdmin != currentAdminStatus {
		updates["is_admin"] = currentAdminStatus
	}

	if len(updates) > 0 {
		updates["updated_at"] = time.Now()
		if err := database.DB.Model(user).Updates(updates).Error; err != nil {
			return fmt.Errorf("failed to update user: %w", err)
		}
		// Refresh user object to reflect updates
		if err := database.DB.First(user, user.ID).Error; err != nil {
			return fmt.Errorf("failed to refresh user: %w", err)
		}
	}

	// Check if user is active
	if !user.IsActive {
		return fmt.Errorf("account disabled")
	}

	// Generate JWT token
	token := jwt.NewWithClaims(jwt.SigningMethodHS256, jwt.MapClaims{
		"user_id":     user.ID.String(),
		"username":    user.Username,
		"email":       user.Email,
		"is_admin":    user.IsAdmin,
		"exp":         time.Now().Add(sessionTimeout).Unix(),
		"iat":         time.Now().Unix(),
		"iss":         "aviary",
		"aud":         "aviary-web",
		"auth_method": "oidc",
	})

	tokenString, err := token.SignedString(jwtSecret)
	if err != nil {
		return fmt.Errorf("failed to sign token: %w", err)
	}

	// Set secure cookie
	secure := !allowInsecure()
	c.SetSameSite(http.SameSiteLaxMode)
	c.SetCookie("auth_token", tokenString, int(sessionTimeout.Seconds()), "/", "", secure, true)

	// Store ID token for logout (in a separate cookie)
	c.SetCookie("oidc_id_token", rawIDToken, int(sessionTimeout.Seconds()), "/", "", secure, true)

	// Redirect to frontend
	redirectURL := config.Get("OIDC_SUCCESS_REDIRECT_URL", "")
	if redirectURL == "" {
		redirectURL = "/" // Default to home page
	}
	c.Redirect(http.StatusFound, redirectURL)
	return nil
}

// handleOIDCSingleUserAuth handles OIDC authentication in single-user mode
func handleOIDCSingleUserAuth(c *gin.Context, username string, rawIDToken string) error {
	// In single-user mode, we create a JWT token for the authenticated user
	token := jwt.NewWithClaims(jwt.SigningMethodHS256, jwt.MapClaims{
		"username":    username,
		"exp":         time.Now().Add(sessionTimeout).Unix(),
		"iat":         time.Now().Unix(),
		"iss":         "aviary",
		"aud":         "aviary-web",
		"auth_method": "oidc",
	})

	tokenString, err := token.SignedString(jwtSecret)
	if err != nil {
		return fmt.Errorf("failed to sign token: %w", err)
	}

	// Set secure cookie
	secure := !allowInsecure()
	c.SetSameSite(http.SameSiteLaxMode)
	c.SetCookie("auth_token", tokenString, int(sessionTimeout.Seconds()), "/", "", secure, true)

	// Store ID token for logout (in a separate cookie)
	c.SetCookie("oidc_id_token", rawIDToken, int(sessionTimeout.Seconds()), "/", "", secure, true)

	// Call post-pairing callback if set (folder cache refresh)
	if GetPostPairingCallback() != nil {
		go GetPostPairingCallback()(username, true) // true = single-user mode
	}

	// Redirect to frontend
	redirectURL := config.Get("OIDC_SUCCESS_REDIRECT_URL", "")
	if redirectURL == "" {
		redirectURL = "/" // Default to home page
	}
	c.Redirect(http.StatusFound, redirectURL)
	return nil
}

// generateState generates a secure random state parameter
func generateState() (string, error) {
	bytes := make([]byte, 32)
	if _, err := rand.Read(bytes); err != nil {
		return "", err
	}
	return base64.URLEncoding.EncodeToString(bytes), nil
}

// generateNonce generates a secure random nonce
func generateNonce() (string, error) {
	bytes := make([]byte, 32)
	if _, err := rand.Read(bytes); err != nil {
		return "", err
	}
	return base64.URLEncoding.EncodeToString(bytes), nil
}

// OIDCLogoutHandler handles OIDC logout
func OIDCLogoutHandler(c *gin.Context) {
	// Clear local session
	secure := !allowInsecure()
	c.SetSameSite(http.SameSiteLaxMode)
	c.SetCookie("auth_token", "", -1, "/", "", secure, true)

	// Get stored ID token for logout hint
	idToken, _ := c.Cookie("oidc_id_token")
	// Clear ID token cookie
	c.SetCookie("oidc_id_token", "", -1, "/", "", secure, true)

	// Check if OIDC end session endpoint is available
	if oidcEnabled && oidcProvider != nil {
		var providerClaims struct {
			EndSessionEndpoint string `json:"end_session_endpoint"`
		}

		if err := oidcProvider.Claims(&providerClaims); err == nil && providerClaims.EndSessionEndpoint != "" {
			// Redirect to OIDC provider logout
			logoutURL := providerClaims.EndSessionEndpoint

			// Build query parameters
			params := url.Values{}

			// Add ID token hint if available
			if idToken != "" {
				params.Add("id_token_hint", idToken)
			}

			// Add post logout redirect URI if configured
			if postLogoutRedirect := config.Get("OIDC_POST_LOGOUT_REDIRECT_URL", ""); postLogoutRedirect != "" {
				params.Add("post_logout_redirect_uri", postLogoutRedirect)
			}

			if len(params) > 0 {
				logoutURL += "?" + params.Encode()
			}

			c.Redirect(http.StatusFound, logoutURL)
			return
		}
	}

	// Fallback to local logout
	c.JSON(http.StatusOK, gin.H{"success": true})
}

func shouldBeAdminFromGroups(groups []string, isFirstUser bool) bool {
	adminGroup := config.Get("OIDC_ADMIN_GROUP", "")
	
	if adminGroup == "" {
		return isFirstUser
	}
	
	for _, group := range groups {
		if group == adminGroup {
			return true
		}
	}
	
	return false
}

func IsOIDCGroupBasedAdminEnabled() bool {
	return config.Get("OIDC_ADMIN_GROUP", "") != ""
}<|MERGE_RESOLUTION|>--- conflicted
+++ resolved
@@ -269,7 +269,6 @@
 	}
 
 	// Handle user authentication based on mode
-<<<<<<< HEAD
 	if database.IsMultiUserMode() {
 		if err := handleOIDCMultiUserAuth(c, username, claims.Email, claims.Name, claims.Subject, claims.Groups, rawIDToken); err != nil {
 			if err.Error() == "account disabled" {
@@ -281,19 +280,6 @@
 		}
 	} else {
 		if err := handleOIDCSingleUserAuth(c, username, rawIDToken); err != nil {
-=======
-        if database.IsMultiUserMode() {
-                if err := handleOIDCMultiUserAuth(c, username, claims.Email, claims.Name, claims.Subject, claims.Groups); err != nil {
-                        if err.Error() == "account disabled" {
-                                c.JSON(http.StatusUnauthorized, gin.H{"error": "backend.auth.account_disabled"})
-                        } else {
-                                c.JSON(http.StatusInternalServerError, gin.H{"error": err.Error()})
-                        }
-                        return
-                }
-        } else {
-		if err := handleOIDCSingleUserAuth(c, username); err != nil {
->>>>>>> fd8ac4a3
 			c.JSON(http.StatusInternalServerError, gin.H{"error": err.Error()})
 			return
 		}
@@ -301,11 +287,7 @@
 }
 
 // handleOIDCMultiUserAuth handles OIDC authentication in multi-user mode
-<<<<<<< HEAD
 func handleOIDCMultiUserAuth(c *gin.Context, username, email, name, subject string, groups []string, rawIDToken string) error {
-=======
-func handleOIDCMultiUserAuth(c *gin.Context, username, email, name, subject string, groups []string) error {
->>>>>>> fd8ac4a3
 	var user *database.User
 	var err error
 
@@ -328,50 +310,32 @@
 				}
 				firstUser := userCount == 0
 
-<<<<<<< HEAD
+				// Determine admin status based on OIDC groups or first user
+				isAdmin := shouldBeAdminFromGroups(groups, firstUser)
+
+				// Check if this would be the first admin user
+				var adminCount int64
+				if err := database.DB.Model(&database.User{}).Where("is_admin = ?", true).Count(&adminCount).Error; err != nil {
+					return fmt.Errorf("failed to check admin count: %w", err)
+				}
+				firstAdminUser := adminCount == 0
+
 				// Auto-create user using the existing CreateUser method
 				userService := database.NewUserService(database.DB)
-				user, err = userService.CreateUser(username, email, "", firstUser) // Empty password for OIDC users
+				user, err = userService.CreateUser(username, email, "", isAdmin) // Empty password for OIDC users
 				if err != nil {
 					return fmt.Errorf("failed to create user: %w", err)
 				}
 
-				// If this is the first user, migrate single-user data asynchronously
-				if firstUser {
+				// If this is the first admin user, migrate single-user data asynchronously
+				if firstAdminUser && isAdmin {
+					fmt.Printf("First admin user created, migrating single-user data to user ID: %s\n", user.ID)
 					go func() {
 						if err := database.MigrateSingleUserData(user.ID); err != nil {
 							fmt.Printf("Warning: failed to migrate single-user data: %v\n", err)
 						}
 					}()
 				}
-=======
-			// Determine admin status based on OIDC groups or first user
-			isAdmin := shouldBeAdminFromGroups(groups, firstUser)
-
-			// Check if this would be the first admin user
-			var adminCount int64
-			if err := database.DB.Model(&database.User{}).Where("is_admin = ?", true).Count(&adminCount).Error; err != nil {
-				return fmt.Errorf("failed to check admin count: %w", err)
-			}
-			firstAdminUser := adminCount == 0
-
-			// Auto-create user using the existing CreateUser method
-			userService := database.NewUserService(database.DB)
-			user, err = userService.CreateUser(username, email, "", isAdmin) // Empty password for OIDC users
-			if err != nil {
-				return fmt.Errorf("failed to create user: %w", err)
-			}
-
-			// If this is the first admin user, migrate single-user data asynchronously
-			if firstAdminUser && isAdmin {
-				fmt.Printf("First admin user created, migrating single-user data to user ID: %s\n", user.ID)
-				go func() {
-					if err := database.MigrateSingleUserData(user.ID); err != nil {
-						fmt.Printf("Warning: failed to migrate single-user data: %v\n", err)
-					}
-				}()
-			}
->>>>>>> fd8ac4a3
 			} else {
 				fmt.Printf("OIDC: Linked user %s via email\n", user.Username)
 				if err := database.DB.Model(user).Update("oidc_subject", subject).Error; err != nil {
